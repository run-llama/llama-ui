--- conflicted
+++ resolved
@@ -15,7 +15,9 @@
     },
   },
   define: {
-    'process.env.NODE_ENV': JSON.stringify(mode === 'production' ? 'production' : 'development'),
+    "process.env.NODE_ENV": JSON.stringify(
+      mode === "production" ? "production" : "development",
+    ),
   },
   build: {
     lib: {
@@ -29,23 +31,14 @@
       external: [],
       output: {
         inlineDynamicImports: true,
-<<<<<<< HEAD
         entryFileNames: "app.js",
         chunkFileNames: "app.js",
-        assetFileNames(assetInfo) {
+        assetFileNames: (assetInfo) => {
           if (
             assetInfo.names.length &&
             assetInfo.names.some((name) => name.endsWith(".css"))
           ) {
             return "app.css";
-=======
-        assetFileNames: (assetInfo) => {
-          // Force CSS to use versioned filename as well
-          const name =
-            assetInfo.name || (assetInfo.names && assetInfo.names[0]) || "";
-          if (typeof name === "string" && name.endsWith(".css")) {
-            return `debugger.v${version}.css`;
->>>>>>> d8431c64
           }
           return "assets/[name][extname]";
         },
