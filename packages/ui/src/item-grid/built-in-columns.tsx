import type { Column } from "./types";
<<<<<<< HEAD
import {
  ReviewStatusBadge,
  FormattedDate,
} from "./components/status-components";
import { ActionButton } from "./components/action-button";
import { toast } from "sonner";
import type {
  ExtractedData,
  TypedAgentData,
} from "llama-cloud-services/beta/agent";

const DEFAULT_CONFIDENCE_THRESHOLD = 0.9;

=======
>>>>>>> 83c0bed3
// Status enum values
export const STATUS_OPTIONS = [
  { value: "pending_review", label: "In Review" },
  { value: "approved", label: "Accepted" },
  { value: "rejected", label: "Rejected" },
] as const;

export type StatusValue = (typeof STATUS_OPTIONS)[number]["value"];

<<<<<<< HEAD
// Helper: count low-confidence leaf metadata from extracted field metadata
// Leaf definition: an object that contains numeric `confidence` and has no nested object properties
export function getItemsToReviewCount(item: ExtractedData): number {
  const metadata = (item as { field_metadata?: unknown }).field_metadata;
  if (!metadata || typeof metadata !== "object") return 0;

  let lowConfidenceCount = 0;

  const visit = (node: unknown): void => {
    if (!node || typeof node !== "object") return;
    if (Array.isArray(node)) {
      node.forEach(visit);
      return;
    }

    const obj = node as Record<string, unknown>;

    // Check leaf metadata: has confidence number and no nested object children
    const confidence = obj.confidence;
    const hasNestedObjectChild = Object.values(obj).some(
      (v) => v && typeof v === "object" && !Array.isArray(v)
    );

    if (typeof confidence === "number" && !hasNestedObjectChild) {
      if (confidence < DEFAULT_CONFIDENCE_THRESHOLD) lowConfidenceCount++;
      return; // do not traverse deeper
    }

    // Otherwise traverse children
    Object.values(obj).forEach(visit);
  };

  visit(metadata);
  return lowConfidenceCount;
}

=======
>>>>>>> 83c0bed3
// Built-in column definition with name and configuration
export interface BuiltInColumnDef<T = unknown> {
  name: string;
  column: Column<T>;
}<|MERGE_RESOLUTION|>--- conflicted
+++ resolved
@@ -1,20 +1,4 @@
 import type { Column } from "./types";
-<<<<<<< HEAD
-import {
-  ReviewStatusBadge,
-  FormattedDate,
-} from "./components/status-components";
-import { ActionButton } from "./components/action-button";
-import { toast } from "sonner";
-import type {
-  ExtractedData,
-  TypedAgentData,
-} from "llama-cloud-services/beta/agent";
-
-const DEFAULT_CONFIDENCE_THRESHOLD = 0.9;
-
-=======
->>>>>>> 83c0bed3
 // Status enum values
 export const STATUS_OPTIONS = [
   { value: "pending_review", label: "In Review" },
@@ -24,45 +8,6 @@
 
 export type StatusValue = (typeof STATUS_OPTIONS)[number]["value"];
 
-<<<<<<< HEAD
-// Helper: count low-confidence leaf metadata from extracted field metadata
-// Leaf definition: an object that contains numeric `confidence` and has no nested object properties
-export function getItemsToReviewCount(item: ExtractedData): number {
-  const metadata = (item as { field_metadata?: unknown }).field_metadata;
-  if (!metadata || typeof metadata !== "object") return 0;
-
-  let lowConfidenceCount = 0;
-
-  const visit = (node: unknown): void => {
-    if (!node || typeof node !== "object") return;
-    if (Array.isArray(node)) {
-      node.forEach(visit);
-      return;
-    }
-
-    const obj = node as Record<string, unknown>;
-
-    // Check leaf metadata: has confidence number and no nested object children
-    const confidence = obj.confidence;
-    const hasNestedObjectChild = Object.values(obj).some(
-      (v) => v && typeof v === "object" && !Array.isArray(v)
-    );
-
-    if (typeof confidence === "number" && !hasNestedObjectChild) {
-      if (confidence < DEFAULT_CONFIDENCE_THRESHOLD) lowConfidenceCount++;
-      return; // do not traverse deeper
-    }
-
-    // Otherwise traverse children
-    Object.values(obj).forEach(visit);
-  };
-
-  visit(metadata);
-  return lowConfidenceCount;
-}
-
-=======
->>>>>>> 83c0bed3
 // Built-in column definition with name and configuration
 export interface BuiltInColumnDef<T = unknown> {
   name: string;
