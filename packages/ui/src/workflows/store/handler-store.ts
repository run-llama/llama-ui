--- conflicted
+++ resolved
@@ -263,13 +263,6 @@
         handlerStreamKey(handlerId)
       );
     },
-<<<<<<< HEAD
-  }));
-
-function handlerStreamKey(handlerId: string): string {
-  return `handler:${handlerId}`;
-}
-=======
 
     // Existence detection using existing API responses
     checkExists: async (handlerId: string) => {
@@ -298,4 +291,7 @@
       return get().missingHandlers[handlerId] === true;
     },
   }));
->>>>>>> b53461b4
+
+function handlerStreamKey(handlerId: string): string {
+  return `handler:${handlerId}`;
+}